name: CI

on: [ push, pull_request ]

env:
  CARGO_TERM_COLOR: always
  RUST_BACKTRACE: full

jobs:
  build:
    strategy:
      matrix:
        os: [ ubuntu-20.04, macos-10.15 ]
        profile: [ release, debug ]
    name: build-${{ matrix.os }}-${{ matrix.profile }}
    runs-on: ${{ matrix.os }}
    steps:
      - uses: actions/checkout@v2
      - uses: actions-rs/toolchain@v1
        with:
          toolchain: stable

      - name: Update cargo flags
        if: ${{ matrix.profile == 'release' }}
        run: echo 'CARGO_FLAGS=--release' >> $GITHUB_ENV
        shell: bash
      - name: Update cargo flags
        if: ${{ matrix.profile == 'debug' }}
        run: echo 'CARGO_FLAGS=' >> $GITHUB_ENV
        shell: bash

      - uses: Swatinem/rust-cache@v1
        with:
          key: ${{ matrix.profile }}
      - uses: actions-rs/cargo@v1
        name: build
        with:
          command: test
          args: ${{ env.CARGO_FLAGS }} --workspace --tests --bins --examples --no-run
      - uses: actions-rs/cargo@v1
        name: test
        with:
          command: test
          args: ${{ env.CARGO_FLAGS }} --workspace --tests --bins --examples

  # Fast clippy check to ensure things compile
  check:
    strategy:
      matrix:
        os: [ ubuntu-20.04, macos-10.15 ]
    name: check-${{ matrix.os }}
    runs-on: ${{ matrix.os }}
    steps:
      - uses: actions/checkout@v2
      - uses: actions-rs/toolchain@v1
        with:
          toolchain: stable
      - uses: Swatinem/rust-cache@v1
      - uses: actions-rs/cargo@v1
        with:
          command: check
          args: --release

  rustfmt:
    name: rustfmt
    runs-on: ubuntu-latest
    steps:
      - uses: actions/checkout@v2
      - uses: actions-rs/toolchain@v1
        with:
          toolchain: stable
      - uses: actions-rs/cargo@v1
        with:
          command: fmt
          args: --all -- --check

  # Note: We could run these using the pull_request_target trigger. I haven't
  #       done this since I'm not sure if it would be secure.
  #
  # See this link for more details on this
  # https://securitylab.github.com/research/github-actions-preventing-pwn-requests/
  clippy:
    name: clippy
    runs-on: ubuntu-latest
    steps:
      - uses: actions/checkout@v2
      - uses: actions-rs/clippy-check@v1
        with:
          token: ${{ secrets.GITHUB_TOKEN }}

  # Note: temporarily disabled due to transitive dependency on chrono
  # TODO(bmartin): re-enable when this will pass
  #
  # audit:
  #   name: audit
  #   runs-on: ubuntu-latest
  #   steps:
  #     - uses: actions/checkout@v2
  #     - uses: actions-rs/audit-check@v1
  #       with:
  #         token: ${{ secrets.GITHUB_TOKEN }}

  memcache-smoketest:
    name: memcache smoketest
    runs-on: ubuntu-18.04
    services:
      memcached:
        image: memcached
        ports: 
          - 11211:11211        
    steps:
      - uses: actions/checkout@v2
      - uses: Swatinem/rust-cache@v1
      - name: Build
        run: cargo build --release
      - name: Smoketest
        run: target/release/rpc-perf configs/memcache.toml

  exposition-smoketest:
    name: exposition smoketest
    runs-on: ubuntu-18.04
    services:
      memcached:
        image: memcached
        ports:
          - 11211:11211
    steps:
      - uses: actions/checkout@v2
      - uses: Swatinem/rust-cache@v1
      - name: Build
        run: cargo build --release
      - name: Run
        run: target/release/rpc-perf configs/memcache.toml &
      - name: Validate
        run: sleep 60 && curl -s http://localhost:9090/vars.json | jq '.' > /dev/null

  redis-smoketest:
    name: redis smoketest
    runs-on: ubuntu-18.04
    services:
      redis:
        image: redis
        ports:
          - 6379:6379
    steps:
      - uses: actions/checkout@v2
      - uses: Swatinem/rust-cache@v1
      - name: Build
        run: cargo build --release
      - name: Smoketest
        run: target/release/rpc-perf configs/redis.toml

  redis-resp-smoketest:
    name: redis resp smoketest
    runs-on: ubuntu-18.04
    services:
      redis:
        image: redis
        ports:
          - 6379:6379
    steps:
      - uses: actions/checkout@v2
      - uses: Swatinem/rust-cache@v1
      - name: Build
        run: cargo build --release
      - name: Smoketest
        run: target/release/rpc-perf configs/redis_resp.toml

  pelikan-pingserver-smoketest:
    name: pelikan pingserver smoketest
    runs-on: ubuntu-18.04
    steps:
      - uses: actions/checkout@v2
        with:
            path: rpc-perf
      - uses: Swatinem/rust-cache@v1
      - name: Checkout Pelikan
        uses: actions/checkout@v2
        with:
          repository: twitter/pelikan
          path: pelikan
      - name: Build Pelikan
        run: cd pelikan && cargo build --release
      - name: Build rpc-perf
        run: cd rpc-perf && cargo build --release
      - name: Run Pelikan Pingserver
        run: pelikan/target/release/pelikan_pingserver_rs &
      - name: Smoketest
        run: rpc-perf/target/release/rpc-perf rpc-perf/configs/ping.toml

  pelikan-segcache-smoketest:
    name: pelikan segcache smoketest
    runs-on: ubuntu-18.04
    steps:
      - uses: actions/checkout@v2
        with:
            path: rpc-perf
      - uses: Swatinem/rust-cache@v1
      - name: Checkout Pelikan
        uses: actions/checkout@v2
        with:
          repository: twitter/pelikan
          path: pelikan
      - name: Build Pelikan
        run: cd pelikan && cargo build --release
      - name: Build rpc-perf
        run: cd rpc-perf && cargo build --release
      - name: Run Pelikan Segcache
        run: pelikan/target/release/pelikan_segcache_rs &
      - name: Smoketest
        run: rpc-perf/target/release/rpc-perf rpc-perf/configs/pelikan.toml

  pelikan-segcache-tls-smoketest:
    name: pelikan segcache tls smoketest
    runs-on: ubuntu-20.04
    steps:
      - uses: actions/checkout@v2
        with:
            path: rpc-perf
      - uses: Swatinem/rust-cache@v1
      - name: Checkout Pelikan
        uses: actions/checkout@v2
        with:
          repository: twitter/pelikan
          path: pelikan
      - name: Fetch step-cli
        run: curl -O -L https://dl.step.sm/gh-release/cli/docs-cli-install/v0.18.0/step-cli_0.18.0_amd64.deb
      - name: Install step-cli
        run: sudo dpkg -i step-cli_0.18.0_amd64.deb
      - name: Generate Root CA
        run: step certificate create --profile root-ca "Root CA" root_ca.crt root_ca.key --no-password --insecure
<<<<<<< HEAD
      - name: Install Root CA
        run: sudo step certificate install root_ca.crt
      - name: Generate Intermediate CA
        run: step certificate create "Intermediate CA" intermediate_ca.crt intermediate_ca.key --profile intermediate-ca --ca ./root_ca.crt --ca-key ./root_ca.key --no-password --insecure
=======
      - name: Generate Intermediate CA
        run: step certificate create "Intermediate CA" intermediate_ca.crt intermediate_ca.key --profile intermediate-ca --ca ./root_ca.crt --ca-key ./root_ca.key --no-password --insecure
      - name: Generate Trust Chain
        run: cat intermediate_ca.crt > trust.chain && cat root_ca.crt >> trust.chain
>>>>>>> f5db71db
      - name: Generate Client Cert and Key
        run: step certificate create client client.crt client.key --ca ./intermediate_ca.crt --ca-key ./intermediate_ca.key --bundle --no-password --insecure
      - name: Generate Server Cert and Key
        run: step certificate create server server.crt server.key --ca ./intermediate_ca.crt --ca-key ./intermediate_ca.key --bundle --no-password --insecure
      - name: Build Pelikan
        run: cd pelikan && cargo build --release
      - name: Build rpc-perf
        run: cd rpc-perf && cargo build --release
      - name: Configure Pelikan Segcache
        run: |
<<<<<<< HEAD
          echo 'certificate_chain = "server.crt"' >> pelikan/config/segcache.toml
          echo 'private_key = "server.key"' >> pelikan/config/segcache.toml
      - name: Run Pelikan Segcache
        run: pelikan/target/release/pelikan_segcache_rs &
=======
          echo 'certificate_chain = "trust.chain"' >> pelikan/config/segcache.toml
          echo 'certificate = "server.crt"' >> pelikan/config/segcache.toml
          echo 'private_key = "server.key"' >> pelikan/config/segcache.toml
      - name: Run Pelikan Segcache
        run: pelikan/target/release/pelikan_segcache_rs pelikan/config/segcache.toml &
>>>>>>> f5db71db
      - name: Configure rpc-perf
        run: |
          echo '[tls]' >> rpc-perf/configs/pelikan.toml
          echo 'verify = false' >> rpc-perf/configs/pelikan.toml
<<<<<<< HEAD
          echo 'certificate_chain = "client.crt"' >> rpc-perf/configs/pelikan.toml
=======
          echo 'certificate_chain = "trust.chain"' >> rpc-perf/configs/pelikan.toml
          echo 'certificate = "client.crt"' >> rpc-perf/configs/pelikan.toml
>>>>>>> f5db71db
          echo 'private_key = "client.key"' >> rpc-perf/configs/pelikan.toml
      - name: Final rpc-perf config
        run: cat rpc-perf/configs/pelikan.toml
      - name: Smoketest
<<<<<<< HEAD
        run: rpc-perf/target/release/rpc-perf rpc-perf/configs/pelikan.toml
=======
        run: rpc-perf/target/release/rpc-perf rpc-perf/configs/pelikan.toml
>>>>>>> f5db71db
<|MERGE_RESOLUTION|>--- conflicted
+++ resolved
@@ -229,17 +229,10 @@
         run: sudo dpkg -i step-cli_0.18.0_amd64.deb
       - name: Generate Root CA
         run: step certificate create --profile root-ca "Root CA" root_ca.crt root_ca.key --no-password --insecure
-<<<<<<< HEAD
       - name: Install Root CA
         run: sudo step certificate install root_ca.crt
       - name: Generate Intermediate CA
         run: step certificate create "Intermediate CA" intermediate_ca.crt intermediate_ca.key --profile intermediate-ca --ca ./root_ca.crt --ca-key ./root_ca.key --no-password --insecure
-=======
-      - name: Generate Intermediate CA
-        run: step certificate create "Intermediate CA" intermediate_ca.crt intermediate_ca.key --profile intermediate-ca --ca ./root_ca.crt --ca-key ./root_ca.key --no-password --insecure
-      - name: Generate Trust Chain
-        run: cat intermediate_ca.crt > trust.chain && cat root_ca.crt >> trust.chain
->>>>>>> f5db71db
       - name: Generate Client Cert and Key
         run: step certificate create client client.crt client.key --ca ./intermediate_ca.crt --ca-key ./intermediate_ca.key --bundle --no-password --insecure
       - name: Generate Server Cert and Key
@@ -250,34 +243,19 @@
         run: cd rpc-perf && cargo build --release
       - name: Configure Pelikan Segcache
         run: |
-<<<<<<< HEAD
-          echo 'certificate_chain = "server.crt"' >> pelikan/config/segcache.toml
-          echo 'private_key = "server.key"' >> pelikan/config/segcache.toml
-      - name: Run Pelikan Segcache
-        run: pelikan/target/release/pelikan_segcache_rs &
-=======
           echo 'certificate_chain = "trust.chain"' >> pelikan/config/segcache.toml
           echo 'certificate = "server.crt"' >> pelikan/config/segcache.toml
           echo 'private_key = "server.key"' >> pelikan/config/segcache.toml
       - name: Run Pelikan Segcache
         run: pelikan/target/release/pelikan_segcache_rs pelikan/config/segcache.toml &
->>>>>>> f5db71db
       - name: Configure rpc-perf
         run: |
           echo '[tls]' >> rpc-perf/configs/pelikan.toml
           echo 'verify = false' >> rpc-perf/configs/pelikan.toml
-<<<<<<< HEAD
-          echo 'certificate_chain = "client.crt"' >> rpc-perf/configs/pelikan.toml
-=======
           echo 'certificate_chain = "trust.chain"' >> rpc-perf/configs/pelikan.toml
           echo 'certificate = "client.crt"' >> rpc-perf/configs/pelikan.toml
->>>>>>> f5db71db
           echo 'private_key = "client.key"' >> rpc-perf/configs/pelikan.toml
       - name: Final rpc-perf config
         run: cat rpc-perf/configs/pelikan.toml
       - name: Smoketest
-<<<<<<< HEAD
-        run: rpc-perf/target/release/rpc-perf rpc-perf/configs/pelikan.toml
-=======
-        run: rpc-perf/target/release/rpc-perf rpc-perf/configs/pelikan.toml
->>>>>>> f5db71db
+        run: rpc-perf/target/release/rpc-perf rpc-perf/configs/pelikan.toml