//  rpc-perf - RPC Performance Testing
//  Copyright 2015 Twitter, Inc
//
//  Licensed under the Apache License, Version 2.0 (the "License");
//  you may not use this file except in compliance with the License.
//  You may obtain a copy of the License at
//
//      http://www.apache.org/licenses/LICENSE-2.0
//
//  Unless required by applicable law or agreed to in writing, software
//  distributed under the License is distributed on an "AS IS" BASIS,
//  WITHOUT WARRANTIES OR CONDITIONS OF ANY KIND, either express or implied.
//  See the License for the specific language governing permissions and
//  limitations under the License.

use pad::{Alignment, PadStr};
<<<<<<< HEAD
use rand::{thread_rng, Rng};

pub fn random_string(size: usize) -> String {
    thread_rng().gen_ascii_chars().take(size).collect()
=======
use rand::{Rng, thread_rng};

pub fn random_string(size: usize, num: u64) -> String {
    if num == 0 {
        thread_rng().gen_ascii_chars().take(size).collect()
    } else {
        let k: u64 = thread_rng().gen();
        let s = format!("{}", k % num);
        s.pad(size, '0', Alignment::Right, true)
    }
>>>>>>> bfd79f90
}

pub fn random_bytes(size: usize) -> Vec<u8> {
    random_string(size, 0).into_bytes()
}

pub fn seeded_string(size: usize, seed: usize) -> String {
    let s = format!("{}", seed);
    s.pad(size, '0', Alignment::Right, true)
}<|MERGE_RESOLUTION|>--- conflicted
+++ resolved
@@ -14,12 +14,6 @@
 //  limitations under the License.
 
 use pad::{Alignment, PadStr};
-<<<<<<< HEAD
-use rand::{thread_rng, Rng};
-
-pub fn random_string(size: usize) -> String {
-    thread_rng().gen_ascii_chars().take(size).collect()
-=======
 use rand::{Rng, thread_rng};
 
 pub fn random_string(size: usize, num: u64) -> String {
@@ -30,7 +24,6 @@
         let s = format!("{}", k % num);
         s.pad(size, '0', Alignment::Right, true)
     }
->>>>>>> bfd79f90
 }
 
 pub fn random_bytes(size: usize) -> Vec<u8> {
